<<<<<<< HEAD
import { and, asc, desc, eq, gt, isNull, lt, or, sql } from 'drizzle-orm'
=======
import { and, asc, desc, eq, gt, isNull, lt } from 'drizzle-orm'
>>>>>>> 155d7cdc
import type { calendar_v3 } from 'googleapis'

import db from './db/engine'
import { meetingArtifactTable } from './db/schema/main'
import type { MeetingArtifact } from './db/schema/main'
import type { TopicWithState } from '@shared/api-types'
import { getTopicWithState } from './utils'

export interface MeetingArtifactUpsertParams {
  topicId: string
  calendarId: string
  event: calendar_v3.Schema$Event
  startTime: Date
  endTime: Date
  summary?: string | null
  originChannelId?: string | null
  originThreadTs?: string | null
}

function extractMeetingCode(event: calendar_v3.Schema$Event): string | null {
  const entryPoints = event.conferenceData?.entryPoints
  if (!entryPoints || entryPoints.length === 0) {
    if (event.hangoutLink) {
      const codeMatch = event.hangoutLink.match(/meet\.google\.com\/(.*)$/)
      if (codeMatch && codeMatch[1]) {
        return codeMatch[1]
      }
    }
    return null
  }

  for (const entry of entryPoints) {
    if (entry.meetingCode) {
      return entry.meetingCode
    }
    if (entry.uri) {
      const codeMatch = entry.uri.match(/meet\.google\.com\/(.*)$/)
      if (codeMatch && codeMatch[1]) {
        return codeMatch[1]
      }
    }
  }
  return null
}

function extractMeetingUri(event: calendar_v3.Schema$Event): string | null {
  if (event.hangoutLink) return event.hangoutLink
  const entryPoints = event.conferenceData?.entryPoints
  if (!entryPoints || entryPoints.length === 0) return null
  const videoEntry = entryPoints.find((entry) => entry.entryPointType === 'video')
  return videoEntry?.uri || entryPoints[0]?.uri || null
}

export async function upsertMeetingArtifact({
  topicId,
  calendarId,
  event,
  startTime,
  endTime,
  summary,
  originChannelId,
  originThreadTs,
}: MeetingArtifactUpsertParams): Promise<void> {
  const eventId = event.id
  if (!eventId) {
    console.warn('[MeetingArtifact] Skipping upsert due to missing event id')
    return
  }

  const meetingCode = extractMeetingCode(event)
  const meetingUri = extractMeetingUri(event)
  const resolvedSummary = summary ?? event.summary ?? null

  const insertValues = {
    topicId,
    calendarEventId: eventId,
    calendarId,
    meetingCode,
    meetingUri,
    summary: resolvedSummary,
    startTime,
    endTime,
    originChannelId,
    originThreadTs,
  }

  const updateValues: Record<string, unknown> = {
    calendarId,
    meetingCode,
    meetingUri,
    summary: resolvedSummary,
    startTime,
    endTime,
    updatedAt: new Date(),
  }

  if (originChannelId) updateValues.originChannelId = originChannelId
  if (originThreadTs) updateValues.originThreadTs = originThreadTs

  await db
    .insert(meetingArtifactTable)
    .values(insertValues)
    .onConflictDoUpdate({
      target: meetingArtifactTable.calendarEventId,
      set: updateValues,
    })
}

export async function deleteMeetingArtifactByEvent(calendarId: string, eventId: string): Promise<void> {
  await db
    .delete(meetingArtifactTable)
    .where(and(
      eq(meetingArtifactTable.calendarId, calendarId),
      eq(meetingArtifactTable.calendarEventId, eventId),
    ))
}

export async function getPendingMeetingSummaries(limit: number = 10): Promise<MeetingArtifact[]> {
  const now = new Date()
  const withinTranscriptCheckWindow = or(
    isNull(meetingArtifactTable.transcriptLastCheckedAt),
    sql`${meetingArtifactTable.transcriptLastCheckedAt} <= ${meetingArtifactTable.endTime} + interval '1 day'`,
  )
  const rows = await db
    .select()
    .from(meetingArtifactTable)
    .where(and(
      isNull(meetingArtifactTable.summaryPostedAt),
      lt(meetingArtifactTable.startTime, now),
      withinTranscriptCheckWindow,
    ))
    .orderBy(asc(meetingArtifactTable.endTime))
    .limit(limit)

  return rows
}

export interface MeetingSummaryProcessingUpdate {
  transcriptDocumentId?: string | null
  transcriptUri?: string | null
  transcriptFetchedAt?: Date | null
  transcriptLastCheckedAt?: Date | null
  transcriptAttemptCount?: number
  geminiSummary?: string | null
  geminiModel?: string | null
}

export async function updateMeetingSummaryProcessing(
  id: string,
  updates: MeetingSummaryProcessingUpdate,
): Promise<void> {
  const setValues: Record<string, unknown> = {}

  if ('transcriptDocumentId' in updates) setValues.transcriptDocumentId = updates.transcriptDocumentId
  if ('transcriptUri' in updates) setValues.transcriptUri = updates.transcriptUri
  if ('transcriptFetchedAt' in updates) setValues.transcriptFetchedAt = updates.transcriptFetchedAt
  if ('transcriptLastCheckedAt' in updates) setValues.transcriptLastCheckedAt = updates.transcriptLastCheckedAt
  if ('transcriptAttemptCount' in updates && typeof updates.transcriptAttemptCount === 'number') {
    setValues.transcriptAttemptCount = updates.transcriptAttemptCount
  }
  if ('geminiSummary' in updates) setValues.geminiSummary = updates.geminiSummary
  if ('geminiModel' in updates) setValues.geminiModel = updates.geminiModel

  if (Object.keys(setValues).length === 0) {
    return
  }

  setValues.updatedAt = new Date()

  await db
    .update(meetingArtifactTable)
    .set(setValues)
    .where(eq(meetingArtifactTable.id, id))
}

export async function markMeetingSummaryPosted(
  id: string,
  channelId: string,
  slackTs: string,
  postedAt: Date = new Date(),
): Promise<void> {
  await db
    .update(meetingArtifactTable)
    .set({
      summaryPostedAt: postedAt,
      summarySlackChannelId: channelId,
      summarySlackTs: slackTs,
      updatedAt: new Date(),
    })
    .where(eq(meetingArtifactTable.id, id))
}

export interface MeetingLookupOptions {
  userIds: string[],
  direction?: 'upcoming' | 'past',
  summaryContains?: string | null,
  limit?: number,
}

export interface MeetingLookupResult {
  artifact: MeetingArtifact,
  topic: TopicWithState,
}

export async function findMeetingsForUsers({
  userIds,
  direction = 'upcoming',
  summaryContains,
  limit = 3,
}: MeetingLookupOptions): Promise<MeetingLookupResult[]> {
  if (userIds.length === 0) return []

  const now = new Date()
  const fetchLimit = Math.max(limit * 5, 10)

  const baseQuery = db.select().from(meetingArtifactTable)
  const artifacts = await (direction === 'past'
    ? baseQuery.where(lt(meetingArtifactTable.startTime, now)).orderBy(desc(meetingArtifactTable.startTime))
    : baseQuery.where(gt(meetingArtifactTable.startTime, now)).orderBy(asc(meetingArtifactTable.startTime)))
    .limit(fetchLimit)
  const summaryNeedle = summaryContains?.toLowerCase() ?? null
  const results: MeetingLookupResult[] = []

  for (const artifact of artifacts) {
    if (results.length >= limit) break

    let topic: TopicWithState
    try {
      topic = await getTopicWithState(artifact.topicId)
    } catch (error) {
      console.warn('[MeetingArtifact] Failed to load topic state for', artifact.topicId, error)
      continue
    }

    const matchesUser = topic.state.userIds.some((id) => userIds.includes(id))
    if (!matchesUser) continue

    if (summaryNeedle) {
      const combined = `${artifact.summary ?? ''} ${topic.state.summary ?? ''}`.toLowerCase()
      if (!combined.includes(summaryNeedle)) continue
    }

    results.push({ artifact, topic })
  }

  return results
}<|MERGE_RESOLUTION|>--- conflicted
+++ resolved
@@ -1,8 +1,4 @@
-<<<<<<< HEAD
 import { and, asc, desc, eq, gt, isNull, lt, or, sql } from 'drizzle-orm'
-=======
-import { and, asc, desc, eq, gt, isNull, lt } from 'drizzle-orm'
->>>>>>> 155d7cdc
 import type { calendar_v3 } from 'googleapis'
 
 import db from './db/engine'
